--- conflicted
+++ resolved
@@ -25,13 +25,8 @@
   ensureCorrectFileContent,
 } from '../utils/editCorrector.js';
 import { DEFAULT_DIFF_OPTIONS } from './diffOptions.js';
-<<<<<<< HEAD
 import type { ModifiableTool, ModifyContext } from './modifiable-tool.js';
-import { getSpecificMimeType } from '../utils/fileUtils.js';
-=======
-import { ModifiableTool, ModifyContext } from './modifiable-tool.js';
 import { getSpecificMimeType, isWithinRoot } from '../utils/fileUtils.js';
->>>>>>> f5d52135
 import {
   recordFileOperationMetric,
   FileOperation,
