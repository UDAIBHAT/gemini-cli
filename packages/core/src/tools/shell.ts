--- conflicted
+++ resolved
@@ -39,15 +39,12 @@
   description?: string;
   directory?: string;
 }
-<<<<<<< HEAD
 import { spawn } from 'child_process';
 import { summarizeToolOutput } from '../utils/summarizer.js';
 
 const OUTPUT_UPDATE_INTERVAL_MS = 1000;
 const MAX_OUTPUT_SIZE_BYTES = 1000000;
 const TRUNCATED_OUTPUT_LINES = 100;
-=======
->>>>>>> 3e81359c
 
 export class ShellTool extends BaseTool<ShellToolParams, ToolResult> {
   static Name: string = 'run_shell_command';
@@ -362,7 +359,6 @@
         }
       }
 
-<<<<<<< HEAD
     if (output.length > MAX_OUTPUT_SIZE_BYTES) {
       const tempFileName = `gemini_shell_output_${crypto
         .randomBytes(6)
@@ -398,15 +394,6 @@
         `Last ${TRUNCATED_OUTPUT_LINES} lines of output:\n${truncatedOutput}`;
     }
 
-    const summarizeConfig = this.config.getSummarizeToolOutputConfig();
-    if (summarizeConfig && summarizeConfig[this.name]) {
-      const summary = await summarizeToolOutput(
-        llmContent,
-        this.config.getGeminiClient(),
-        abortSignal,
-        summarizeConfig[this.name].tokenBudget,
-      );
-=======
       const summarizeConfig = this.config.getSummarizeToolOutputConfig();
       if (summarizeConfig && summarizeConfig[this.name]) {
         const summary = await summarizeToolOutput(
@@ -421,7 +408,6 @@
         };
       }
 
->>>>>>> 3e81359c
       return {
         llmContent,
         returnDisplay: returnDisplayMessage,
